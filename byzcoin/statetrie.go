--- conflicted
+++ resolved
@@ -283,7 +283,6 @@
 	return &st, nil
 }
 
-<<<<<<< HEAD
 type roSkipChain struct {
 	inner      *skipchain.Service
 	genesisID  skipchain.SkipBlockID
@@ -333,7 +332,8 @@
 		return nil, err
 	}
 	return reply.SkipBlock, nil
-=======
+}
+
 type metadataReader interface {
 	GetMetadata([]byte) []byte
 }
@@ -347,5 +347,4 @@
 	}
 
 	return Version(binary.LittleEndian.Uint32(buf))
->>>>>>> 74fc8a18
 }
--- conflicted
+++ resolved
@@ -19,11 +19,6 @@
 	"github.com/dedis/crypto/abstract"
 	"github.com/dedis/crypto/edwards"
 	"github.com/dedis/crypto/nist"
-<<<<<<< HEAD
-=======
-	"strings"
-	"syscall"
->>>>>>> ba6b90d3
 )
 
 type Flags struct {
@@ -70,35 +65,6 @@
 	flag.Parse()
 
 	dbg.Lvl3("Running", RunFlags.Hostname, "with logger at", RunFlags.Logger)
-	//ServeMemoryStats()
-}
-
-/*
- * Opens a port at 'flags.Hostname + 1' and serves memory-statistics of this process
- */
-func ServeMemoryStats() {
-	if RunFlags.Mode == "server" {
-		if RunFlags.PhysAddr == "" {
-			h, _, err := net.SplitHostPort(RunFlags.Hostname)
-			if err != nil {
-				log.Fatal(RunFlags.Hostname, "improperly formatted hostname", os.Args)
-			}
-			RunFlags.PhysAddr = h
-		}
-
-		// run an http server to serve the cpu and memory profiles
-		go func() {
-			_, port, err := net.SplitHostPort(RunFlags.Hostname)
-			if err != nil {
-				log.Fatal(RunFlags.Hostname, "improperly formatted hostname: should be host:port")
-			}
-			p, _ := strconv.Atoi(port)
-			// uncomment if more fine grained memory debuggin is needed
-			//runtime.MemProfileRate = 1
-			res := http.ListenAndServe(net.JoinHostPort(RunFlags.PhysAddr, strconv.Itoa(p+2)), nil)
-			dbg.Lvl3("Memory-stats server:", res)
-		}()
-	}
 }
 
 /*
@@ -180,26 +146,4 @@
 		dbg.Lvl1("Got unknown suite", suite)
 		return edward
 	}
-<<<<<<< HEAD
-	return s
-=======
-}
-
-func iiToF(sec int64, usec int64) float64 {
-	return float64(sec) + float64(usec)/1000000.0
-}
-
-// Gets the sytem and the user time so far
-func GetRTime() (tSys, tUsr float64) {
-	rusage := &syscall.Rusage{}
-	syscall.Getrusage(syscall.RUSAGE_SELF, rusage)
-	s, u := rusage.Stime, rusage.Utime
-	return iiToF(int64(s.Sec), int64(s.Usec)), iiToF(int64(u.Sec), int64(u.Usec))
-}
-
-// Returns the difference to the given system- and user-time
-func GetDiffRTime(tSys, tUsr float64) (tDiffSys, tDiffUsr float64) {
-	nowSys, nowUsr := GetRTime()
-	return nowSys - tSys, nowUsr - tUsr
->>>>>>> ba6b90d3
 }
--- conflicted
+++ resolved
@@ -39,14 +39,9 @@
 
 func (round *RoundStats) SignatureBroadcast(in *sign.SignatureBroadcastMessage, out []*sign.SignatureBroadcastMessage) error {
 	err := round.RoundStamperListener.SignatureBroadcast(in, out)
-<<<<<<< HEAD
 	if err == nil && round.IsRoot {
 		dbg.Lvlf1("This is round %d with %d messages - %d since start.",
 			round.RoundNbr, in.Messages, round.Node.Messages)
 	}
-=======
-	dbg.Lvlf1("Round %d with %d messages (including children) - %d since start.",
-		round.RoundNbr, round.RoundMessages, in.SBm.Messages)
->>>>>>> 66a641dd
 	return err
 }
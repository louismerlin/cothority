package main

import (
	"github.com/codegangsta/cli"
	"github.com/dedis/cothority/lib/conode"
	"github.com/dedis/cothority/lib/app"
	"github.com/dedis/cothority/lib/cliutils"
	dbg "github.com/dedis/cothority/lib/debug_lvl"
)

func init() {
	command := cli.Command{
		Name:    "run",
		Aliases: []string{"r"},
		Usage:   "Run this conode inside the cothority tree.",
		Action: func(c *cli.Context) {
			Run(c.String("config"), c.String("key"))
		},
		Flags: []cli.Flag{
			cli.StringFlag{
				Name: "key, k",
				Usage: "Basename of the files where reside the keys. If key = 'key'," +
					"then conode will search through 'key.pub' and 'key.priv'",
				Value: defaultKeyFile,
			},
			cli.StringFlag{
				Name:  "config, c",
				Usage: "Configuration file of the cothority tree",
				Value: defaultConfigFile,
			},
		},
	}
	registerCommand(command)
}

// Run will launch the conode server. It takes a config file and a key file
// First parse the key + config file and then run the actual server
func Run(configFile, key string) {
	var address string
	// Read the global config
	conf := &app.ConfigConode{}
	if err := app.ReadTomlConfig(conf, configFile); err != nil {
		dbg.Fatal("Could not read toml config... : ", err)
	}
	dbg.Lvl1("Configuration file read")
	// Read the private / public keys + binded address
	if sec, err := cliutils.ReadPrivKey(suite, namePriv(key)); err != nil {
		dbg.Fatal("Error reading private key file  :", err)
	} else {
		conf.Secret = sec
	}
	if pub, addr, err := cliutils.ReadPubKey(suite, namePub(key)); err != nil {
		dbg.Fatal("Error reading public key file :", err)
	} else {
		conf.Public = pub
		address = addr
	}
<<<<<<< HEAD
	RunServer(address, conf)

}

// Make connections and run server.go
func RunServer(address string, conf *app.ConfigConode) {

	var err error
	// make sure address has a port or insert default one
	address, err = cliutils.VerifyPort(address, conode.DefaultPort)
	if err != nil {
		dbg.Fatal(err)
	}

	// For retro compatibility issues, convert the base64 encoded key into hex
	// encoded keys....
	convertTree(conf.Tree)
	// Add our private key to the tree (compatiblity issues again with graphs/
	// lib)
	addPrivateKey(address, conf)
	// load the configuration
	//dbg.Lvl3("loading configuration")
	var hc *graphs.HostConfig
	opts := graphs.ConfigOptions{ConnType: "tcp", Host: address, Suite: suite}

	hc, err = graphs.LoadConfig(conf.Hosts, conf.Tree, suite, opts)
	if err != nil {
		dbg.Fatal(err)
	}

	// Listen to stamp-requests on port 2001
	stampers, err := RunTimestamper(hc, 0, address)
	if err != nil {
		dbg.Fatal(err)
	}

	// Start the cothority-listener on port 2000
	err = hc.Run(true, sign.MerkleTree, address)
	if err != nil {
		dbg.Fatal(err)
	}

	defer func(sn *sign.Node) {
		dbg.Lvl2("Program timestamper has terminated:", address)
		sn.Close()
	}(hc.SNodes[0])

	for _, s := range stampers {
		// only listen if this is the hostname specified
		if s.Name() == address {
			s.Hostname = address
			s.App = "stamp"
			if s.IsRoot(0) {
				dbg.Lvl1("Root timestamper at:", address)
				s.Run("root")

			} else {
				dbg.Lvl1("Running regular timestamper on:", address)
				s.Run("regular")
			}
		}
	}
}

// run each host in hostnameSlice with the number of clients given
func RunTimestamper(hc *graphs.HostConfig, nclients int, hostnameSlice ...string) ([]*Server, error) {
	dbg.Lvl3("RunTimestamper on", hc.Hosts)
	hostnames := make(map[string]*sign.Node)
	// make a list of hostnames we want to run
	if hostnameSlice == nil {
		hostnames = hc.Hosts
	} else {
		for _, h := range hostnameSlice {
			sn, ok := hc.Hosts[h]
			if !ok {
				return nil, errors.New("hostname given not in config file:" + h)
			}
			hostnames[h] = sn
		}
	}
	// for each client in
	stampers := make([]*Server, 0, len(hostnames))
	for _, sn := range hc.SNodes {
		if _, ok := hostnames[sn.Name()]; !ok {
			dbg.Lvl1("signing node not in hostnmaes")
			continue
		}
		stampers = append(stampers, NewServer(sn))
		if hc.Dir == nil {
			dbg.Lvl3(hc.Hosts, "listening for clients")
			stampers[len(stampers)-1].Listen()
		}
	}
	dbg.Lvl3("stampers:", stampers)
	for _, s := range stampers[1:] {

		_, p, err := net.SplitHostPort(s.Name())
		if err != nil {
			dbg.Fatal("RunTimestamper: bad Tcp host")
		}
		pn, err := strconv.Atoi(p)
		if hc.Dir != nil {
			pn = 0
		} else if err != nil {
			dbg.Fatal("port ", pn, "is not valid integer")
		}
		//dbg.Lvl4("client connecting to:", hp)

	}

	return stampers, nil
}

// Simple ephemeral helper for comptability issues
// From base64 => hexadecimal
func convertTree(t *graphs.Tree) {
	point, err := cliutils.ReadPub64(suite, strings.NewReader(t.PubKey))
	if err != nil {
		dbg.Fatal("Could not decode base64 public key")
	}

	str, err := cliutils.PubHex(suite, point)
	if err != nil {
		dbg.Fatal("Could not encode point to hexadecimal ")
	}
	t.PubKey = str
	for _, c := range t.Children {
		convertTree(c)
	}
}

// Add our own private key in the tree. This function exists because of
// compatibility issues with the graphs/ lib.
func addPrivateKey(address string, conf *app.ConfigConode) {
	fn := func(t *graphs.Tree) {
		// this is our node in the tree
		if t.Name == address {
			// convert to hexa
			s, err := cliutils.SecretHex(suite, conf.Secret)
			if err != nil {
				dbg.Fatal("Error converting our secret key to hexadecimal")
			}
			// adds it
			t.PriKey = s
		}
	}
	conf.Tree.TraverseTree(fn)
=======
	conode.RunServer(address, conf, conode.NewCallbacksStamper())
>>>>>>> f425149c
}<|MERGE_RESOLUTION|>--- conflicted
+++ resolved
@@ -55,155 +55,5 @@
 		conf.Public = pub
 		address = addr
 	}
-<<<<<<< HEAD
-	RunServer(address, conf)
-
-}
-
-// Make connections and run server.go
-func RunServer(address string, conf *app.ConfigConode) {
-
-	var err error
-	// make sure address has a port or insert default one
-	address, err = cliutils.VerifyPort(address, conode.DefaultPort)
-	if err != nil {
-		dbg.Fatal(err)
-	}
-
-	// For retro compatibility issues, convert the base64 encoded key into hex
-	// encoded keys....
-	convertTree(conf.Tree)
-	// Add our private key to the tree (compatiblity issues again with graphs/
-	// lib)
-	addPrivateKey(address, conf)
-	// load the configuration
-	//dbg.Lvl3("loading configuration")
-	var hc *graphs.HostConfig
-	opts := graphs.ConfigOptions{ConnType: "tcp", Host: address, Suite: suite}
-
-	hc, err = graphs.LoadConfig(conf.Hosts, conf.Tree, suite, opts)
-	if err != nil {
-		dbg.Fatal(err)
-	}
-
-	// Listen to stamp-requests on port 2001
-	stampers, err := RunTimestamper(hc, 0, address)
-	if err != nil {
-		dbg.Fatal(err)
-	}
-
-	// Start the cothority-listener on port 2000
-	err = hc.Run(true, sign.MerkleTree, address)
-	if err != nil {
-		dbg.Fatal(err)
-	}
-
-	defer func(sn *sign.Node) {
-		dbg.Lvl2("Program timestamper has terminated:", address)
-		sn.Close()
-	}(hc.SNodes[0])
-
-	for _, s := range stampers {
-		// only listen if this is the hostname specified
-		if s.Name() == address {
-			s.Hostname = address
-			s.App = "stamp"
-			if s.IsRoot(0) {
-				dbg.Lvl1("Root timestamper at:", address)
-				s.Run("root")
-
-			} else {
-				dbg.Lvl1("Running regular timestamper on:", address)
-				s.Run("regular")
-			}
-		}
-	}
-}
-
-// run each host in hostnameSlice with the number of clients given
-func RunTimestamper(hc *graphs.HostConfig, nclients int, hostnameSlice ...string) ([]*Server, error) {
-	dbg.Lvl3("RunTimestamper on", hc.Hosts)
-	hostnames := make(map[string]*sign.Node)
-	// make a list of hostnames we want to run
-	if hostnameSlice == nil {
-		hostnames = hc.Hosts
-	} else {
-		for _, h := range hostnameSlice {
-			sn, ok := hc.Hosts[h]
-			if !ok {
-				return nil, errors.New("hostname given not in config file:" + h)
-			}
-			hostnames[h] = sn
-		}
-	}
-	// for each client in
-	stampers := make([]*Server, 0, len(hostnames))
-	for _, sn := range hc.SNodes {
-		if _, ok := hostnames[sn.Name()]; !ok {
-			dbg.Lvl1("signing node not in hostnmaes")
-			continue
-		}
-		stampers = append(stampers, NewServer(sn))
-		if hc.Dir == nil {
-			dbg.Lvl3(hc.Hosts, "listening for clients")
-			stampers[len(stampers)-1].Listen()
-		}
-	}
-	dbg.Lvl3("stampers:", stampers)
-	for _, s := range stampers[1:] {
-
-		_, p, err := net.SplitHostPort(s.Name())
-		if err != nil {
-			dbg.Fatal("RunTimestamper: bad Tcp host")
-		}
-		pn, err := strconv.Atoi(p)
-		if hc.Dir != nil {
-			pn = 0
-		} else if err != nil {
-			dbg.Fatal("port ", pn, "is not valid integer")
-		}
-		//dbg.Lvl4("client connecting to:", hp)
-
-	}
-
-	return stampers, nil
-}
-
-// Simple ephemeral helper for comptability issues
-// From base64 => hexadecimal
-func convertTree(t *graphs.Tree) {
-	point, err := cliutils.ReadPub64(suite, strings.NewReader(t.PubKey))
-	if err != nil {
-		dbg.Fatal("Could not decode base64 public key")
-	}
-
-	str, err := cliutils.PubHex(suite, point)
-	if err != nil {
-		dbg.Fatal("Could not encode point to hexadecimal ")
-	}
-	t.PubKey = str
-	for _, c := range t.Children {
-		convertTree(c)
-	}
-}
-
-// Add our own private key in the tree. This function exists because of
-// compatibility issues with the graphs/ lib.
-func addPrivateKey(address string, conf *app.ConfigConode) {
-	fn := func(t *graphs.Tree) {
-		// this is our node in the tree
-		if t.Name == address {
-			// convert to hexa
-			s, err := cliutils.SecretHex(suite, conf.Secret)
-			if err != nil {
-				dbg.Fatal("Error converting our secret key to hexadecimal")
-			}
-			// adds it
-			t.PriKey = s
-		}
-	}
-	conf.Tree.TraverseTree(fn)
-=======
 	conode.RunServer(address, conf, conode.NewCallbacksStamper())
->>>>>>> f425149c
 }
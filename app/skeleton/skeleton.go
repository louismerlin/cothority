--- conflicted
+++ resolved
@@ -8,19 +8,11 @@
 	"github.com/dedis/cothority/lib/sign"
 )
 
-<<<<<<< HEAD
-// This file is the first draft to a skeleton app where you have all the
-// basics to run your own cothority tree.This includes an exemplary main()
-// function which shows how to configure and run a cothority based application.
-// It also include a basic Round structure that does nothing yet (up to you).
-// This round will be executed for each round of the cothority tree.
-=======
 // This includes an exemplary main() function which shows how to configure and
 // run a cothority based application. This include the main where you handle
 // the configuration + the "running" part. It also include a basic Round
 // structure that does nothing yet (up to you). This round will be executed for
 // each round of the cothority tree.
->>>>>>> a549ecb1
 // This skeleton is for use with the deploy/ lib, that can deploy on localhost
 // or on deterlab. This is not intended to be used as a standalone app. For this
 // check the app/conode folder which contains everything to run a standalone
@@ -94,75 +86,6 @@
 	// If you need more fined grained control, you must implement yourself the
 	// conode.Peer struct (it's quite easy).
 	peer.LoopRounds(RoundSkeletonType, conf.Rounds)
-<<<<<<< HEAD
 	// Notify the monitor we finished so that the simulation can be stopped
 	monitor.End()
-}
-
-// The name type of this round implementation
-const RoundSkeletonType = "skeleton"
-
-// RoundSkeleton is the barebone struct that will be used for a round.
-// You can inherit of some already implemented rounds such as roundcosi, or
-// roundexception etc. You should read and understand the code of the round you are embedding
-// in your structs.
-type RoundSkeleton struct {
-	// RoundCosi is the basis of the Schnorr signature protocol. It will create
-	// the commitments, the challenge, the responses, verify all is in order
-	// etc. For this version of the API, You have to embed this round and call
-	// the appropriate methods in each phase of a round. NOTE that many changes
-	// will be done on the API, notably to change to a middleware approach.
-	*sign.RoundCosi
-	// This measure is used to measure the time of a round. You can have many to
-	// measure precise time of a phase of a round or what you want.
-	// NOTE: for the moment we need to have a measure, because the way things
-	// are done, a simulation is finished and closed when the monitor have
-	// receveid an END connection, when we notify the monitor we have finished
-	// our experiement. So we have to notifiy the monitor process at least for the
-	// root that we have finished our experiment at the end
-	measure monitor.Measure
-}
-
-// Your New Round function
-func NewRoundSkeleton(node *sign.Node) sign.Round {
-	dbg.Lvl3("Making new RoundSkeleton", node.Name())
-	round := &RoundSkeleton{}
-	// You've got to initialize the roundcosi with the node
-	round.RoundCosi = sign.NewRoundCosi(node)
-	round.Type = RoundSkeletonType
-	return round
-}
-
-// The first phase is the announcement phase.
-// For all phases, the signature is the same, it takes some Input message and
-// Output messages and returns an error if something went wrong.
-// For announcement we just give for now the viewNbr (view = what is in the tree
-// at the instant) and the round number so we know where/when are we in the run.
-func (round *RoundSkeleton) Announcement(viewNbr, roundNbr int, in *sign.SigningMessage, out []*sign.SigningMessage) error {
-	return round.RoundCosi.Announcement(viewNbr, roundNbr, in, out)
-}
-
-// Commitment phase
-func (round *RoundSkeleton) Commitment(in []*sign.SigningMessage, out *sign.SigningMessage) error {
-	return round.RoundCosi.Commitment(in, out)
-}
-
-// Challenge phase
-func (round *RoundSkeleton) Challenge(in *sign.SigningMessage, out []*sign.SigningMessage) error {
-	return round.RoundCosi.Challenge(in, out)
-}
-
-// Challenge phase
-func (round *RoundSkeleton) Response(in []*sign.SigningMessage, out *sign.SigningMessage) error {
-	return round.RoundCosi.Response(in, out)
-}
-
-// SignatureBroadcast phase
-// Here you get your final signature !
-func (round *RoundSkeleton) SignatureBroadcast(in *sign.SigningMessage, out []*sign.SigningMessage) error {
-	return round.RoundCosi.SignatureBroadcast(in, out)
-=======
-	// Notify the monitor that we finished so that the simulation can be stopped
-	monitor.End()
->>>>>>> a549ecb1
 }
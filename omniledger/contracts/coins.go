--- conflicted
+++ resolved
@@ -41,20 +41,7 @@
 	if err != nil {
 		return
 	}
-<<<<<<< HEAD
-
-	if cdb.IsLeader() {
-		log.Printf("DarcID: %x", darcID)
-	}
-	// err = inst.VerifyDarcSignature(cdb)
-	// if err != nil {
-	// 	return
-	// }
-
-	var ci CoinInstance
-=======
 	var ci ol.Coin
->>>>>>> 403d5764
 	if inst.Spawn == nil {
 		// Only if its NOT a spawn instruction is there data in the instance
 		if value != nil {
@@ -69,9 +56,7 @@
 	case ol.SpawnType:
 		// Spawn creates a new coin account as a separate instance.
 		ca := inst.DeriveID("")
-		if cdb.IsLeader() {
-			log.LLvlf3("Spawning coin to %x", ca.Slice())
-		}
+		cdb.LogLeaderf("Spawning coin to %x", ca.Slice())
 		if t := inst.Spawn.Args.Search("type"); t != nil {
 			if len(t) != len(ol.InstanceID{}) {
 				return nil, nil, errors.New("type needs to be an InstanceID")
@@ -104,28 +89,12 @@
 		switch inst.Invoke.Command {
 		case "mint":
 			// mint simply adds this amount of coins to the account.
-<<<<<<< HEAD
-			if cdb.IsLeader() {
-				log.Lvl2("minting", coinsArg)
-			}
-			ci.Balance, err = safeAdd(ci.Balance, coinsArg)
-=======
 			log.Lvl2("minting", coinsArg)
 			err = ci.SafeAdd(coinsArg)
->>>>>>> 403d5764
 			if err != nil {
 				return
 			}
 		case "transfer":
-<<<<<<< HEAD
-=======
-			// transfer sends a given amount of coins to another account.
-			err = ci.SafeSub(coinsArg)
-			if err != nil {
-				return
-			}
-
->>>>>>> 403d5764
 			target := inst.Invoke.Args.Search("destination")
 			var (
 				v   []byte
@@ -133,9 +102,7 @@
 				did darc.ID
 			)
 
-			if cdb.IsLeader() {
-				log.LLvlf3("transferring %d to %x", coinsArg, target)
-			}
+			cdb.LogLeaderf("transferring %d to %x", coinsArg, target)
 
 			v, cid, did, err = cdb.GetValues(target)
 			if err == nil && cid != ContractCoinID {
@@ -146,16 +113,16 @@
 				return
 			}
 
-			// transfer sends a given amount of coins to another account.
-			ci.Balance, err = safeSub(ci.Balance, coinsArg)
-			if err != nil {
-				return
-			}
-
 			var targetCI ol.Coin
 			err = protobuf.Decode(v, &targetCI)
 			if err != nil {
 				return nil, nil, errors.New("couldn't unmarshal target account: " + err.Error())
+			}
+
+			// transfer sends a given amount of coins to another account.
+			err = ci.SafeSub(coinsArg)
+			if err != nil {
+				return
 			}
 			err = targetCI.SafeAdd(coinsArg)
 			if err != nil {

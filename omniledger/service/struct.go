--- conflicted
+++ resolved
@@ -1,7 +1,6 @@
 package service
 
 import (
-	"encoding/hex"
 	"errors"
 	"fmt"
 	"sync"
@@ -338,48 +337,6 @@
 	return
 }
 
-<<<<<<< HEAD
-func (c *collectionDB) verifyInstruction(scID skipchain.SkipBlockID, instr Instruction) error {
-	return verifyInstruction(&roCollection{c.coll}, scID, instr)
-}
-func verifyInstruction(c CollectionView, scID skipchain.SkipBlockID, instr Instruction) error {
-	d, err := getInstanceDarc(c, instr.InstanceID)
-	if err != nil {
-		return errors.New("darc not found: " + err.Error())
-	}
-	req, err := instr.ToDarcRequest(d.GetBaseID())
-	if err != nil {
-		return errors.New("couldn't create darc request: " + err.Error())
-	}
-	// Verify the request is signed by appropriate identities.
-	// A callback is required to get any delegated DARC(s) during
-	// expression evaluation.
-	err = req.VerifyWithCB(d, func(str string, latest bool) *darc.Darc {
-		if len(str) < 5 || string(str[0:5]) != "darc:" {
-			return nil
-		}
-		darcID, err := hex.DecodeString(str[5:])
-		if err != nil {
-			return nil
-		}
-		d, err := LoadDarcFromColl(c, darcID)
-		if err != nil {
-			return nil
-		}
-		return d
-	})
-	if err != nil {
-		return errors.New("request verification failed: " + err.Error())
-	}
-	return nil
-}
-
-func (c *collectionDB) getInstanceDarc(iid InstanceID) (*darc.Darc, error) {
-	return getInstanceDarc(&roCollection{c.coll}, iid)
-}
-
-=======
->>>>>>> 7cba37d4
 func getInstanceDarc(c CollectionView, iid InstanceID) (*darc.Darc, error) {
 	// From instance ID, find the darcID that controls access to it.
 	_, _, dID, err := c.GetValues(iid.Slice())

--- conflicted
+++ resolved
@@ -103,19 +103,10 @@
 
 	origEphemKeys := deterministicSwitchingTarget.OriginalEphemeralKeys
 
-<<<<<<< HEAD
-	if p.SurveyPHKey == nil {
-		dbg.LLvl1(p, " does not have any PH key, will use 1")
-		temp := (suite.Secret().One())
-		p.SurveyPHKey = &temp
-	}
-
 	//time measurements
 	round := monitor.NewTimeMeasure("MEDCO_COMPUT")
 	//
 
-=======
->>>>>>> 4499ea65
 	length := len(deterministicSwitchingTarget.DeterministicSwitchedMessage.Proof)
 	newProofs := map[TempID][]CompleteProof{}
 	for k, v := range deterministicSwitchingTarget.Data {

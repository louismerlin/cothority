// Package pbft is the Practical Byzantine Fault Tolerance algorithm with some simplifications.
package pbft

import (
	"encoding/json"
	"fmt"
	"math"
	"time"

	"github.com/dedis/cothority/lib/dbg"
	"github.com/dedis/cothority/lib/sda"
	"github.com/dedis/cothority/protocols/byzcoin/blockchain"
	"github.com/dedis/crypto/abstract"
)

const (
	notFound = -1
)

// Protocol implements sda.Protocol
// we do basically the same as in http://www.pmg.lcs.mit.edu/papers/osdi99.pdf
// with the following diffs:
// there is no client/server request and reply (or first line in Figure 1)
// instead of MACs we just send around the hash of the block
// this will make the protocol faster, but the network latency will overweigh
// this skipped computation anyways
type Protocol struct {
	// the node we are represented-in
	*sda.Node
	// the suite we use
	suite abstract.Suite
	// aggregated public key of the peers
	aggregatedPublic abstract.Point
	// a flat list of all TreeNodes (similar to jvss)
	nodeList []*sda.TreeNode
	// our index in the entitylist
	index int

	// we do not care for servers or clients (just store one block here)
	trBlock *blockchain.TrBlock

	prepMsgCount   int
	commitMsgCount int
	threshold      int
	// channels:
	prePrepareChan chan prePrepareChan
	prepareChan    chan prepareChan
	commitChan     chan commitChan

	onDoneCB func()

	state int

	tempPrepareMsg []*Prepare
	tempCommitMsg  []*Commit

	finishChan chan finishChan
}

const (
	statePrePrepare = iota
	statePrepare
	stateCommit
	stateFinished
)

// NewProtocol returns a new pbft protocol
func NewProtocol(n *sda.Node) (*Protocol, error) {
	pbft := new(Protocol)
	pbft.state = statePrePrepare
	tree := n.Tree()
	pbft.Node = n
<<<<<<< HEAD
	pbft.nodeList = tree.ListNodes()
	idx := notFound
=======
	pbft.nodeList = tree.List()
	idx := NotFound
>>>>>>> 7cbd2f49
	for i, tn := range pbft.nodeList {
		if tn.Id.Equals(n.TreeNode().Id) {
			idx = i
		}
	}
	if idx == notFound {
		panic(fmt.Sprintf("Could not find ourselves %+v in the list of nodes %+v", n, pbft.nodeList))
	}
	pbft.index = idx
	// 2/3 * #participants == threshold FIXME the threshold is actually XXX
	pbft.threshold = int(math.Ceil(float64(len(pbft.nodeList)) * 2.0 / 3.0))
	pbft.prepMsgCount = 0
	pbft.commitMsgCount = 0

	n.RegisterChannel(&pbft.prePrepareChan)
	n.RegisterChannel(&pbft.prepareChan)
	n.RegisterChannel(&pbft.commitChan)
	n.RegisterChannel(&pbft.finishChan)
	return pbft, nil
}

// Dispatch implements sda.Protocol (and listens on all message channels)
func (p *Protocol) Dispatch() error {
	for {
		select {
		case msg := <-p.prePrepareChan:
			p.handlePrePrepare(&msg.PrePrepare)
		case msg := <-p.prepareChan:
			p.handlePrepare(&msg.Prepare)
		case msg := <-p.commitChan:
			p.handleCommit(&msg.Commit)
		case <-p.finishChan:
			dbg.Lvl3(p.Name(), "Got Done Message ! FINISH")
			p.Done()
			return nil
		}
	}
}

// Start implements the ProtocolInstance interface of sda.
func (p *Protocol) Start() error {
	return p.PrePrepare()
}

// PrePrepare intializes a full run of the protocol
func (p *Protocol) PrePrepare() error {
	// pre-prepare: broadcast the block
	var err error
	dbg.Lvl2(p.Node.Name(), "Broadcast PrePrepare")
	prep := &PrePrepare{p.trBlock}
	p.broadcast(func(tn *sda.TreeNode) {
		tempErr := p.Node.SendTo(tn, prep)
		if tempErr != nil {
			err = tempErr
		}
		p.state = statePrepare
	})
	dbg.Lvl3(p.Node.Name(), "Broadcast PrePrepare DONE")
	return err
}

// handlePrePrepare receive preprepare messages and go to Prepare if it received
// enough.
func (p *Protocol) handlePrePrepare(prePre *PrePrepare) {
	if p.state != statePrePrepare {
		//dbg.Lvl3(p.Name(), "DROP preprepare packet : Already broadcasted prepare")
		return
	}
	// prepare: verify the structure of the block and broadcast
	// prepare msg (with header hash of the block)
	dbg.Lvl3(p.Name(), "handlePrePrepare() BROADCASTING PREPARE msg")
	var err error
	if verifyBlock(prePre.TrBlock, "", "") {
		// STATE TRANSITION PREPREPARE => PREPARE
		p.state = statePrepare
		prep := &Prepare{prePre.TrBlock.HeaderHash}
		p.broadcast(func(tn *sda.TreeNode) {
			//dbg.Print(p.Node.Name(), "Sending PREPARE to", tn.Name(), "msg", prep)
			tempErr := p.Node.SendTo(tn, prep)
			if tempErr != nil {
				err = tempErr
				dbg.Error(p.Name(), "Error broadcasting PREPARE =>", err)
			}
		})
		// Already insert the previously received messages !
		go func() {
			for _, msg := range p.tempPrepareMsg {
				p.prepareChan <- prepareChan{nil, *msg}
			}
			p.tempPrepareMsg = nil
		}()
		dbg.Lvl3(p.Node.Name(), "handlePrePrepare() BROADCASTING PREPARE msgs DONE")
	} else {
		dbg.Lvl3(p.Name(), "Block couldn't be verified")
	}
	if err != nil {
		dbg.Error("Error while broadcasting Prepare msg", err)
	}
}

func (p *Protocol) handlePrepare(pre *Prepare) {
	if p.state != statePrepare {
		//dbg.Lvl3(p.Name(), "STORE prepare packet: wrong state")
		p.tempPrepareMsg = append(p.tempPrepareMsg, pre)
		return
	}
	p.prepMsgCount++
	//dbg.Lvl3(p.Name(), "Handle Prepare", p.prepMsgCount,
	//	"msgs and threshold is", p.threshold)
	var localThreshold = p.threshold
	// we dont have a "client", the root DONT send any prepare message
	// so for the rest of the nodes the threshold is less one.
	if !p.IsRoot() {
		localThreshold--
	}
	if p.prepMsgCount >= localThreshold {
		// TRANSITION PREPARE => COMMIT
		dbg.Lvl3(p.Node.Name(), "Threshold (", localThreshold, ") reached: broadcast Commit")
		p.state = stateCommit
		// reset counter
		p.prepMsgCount = 0
		var err error
		com := &Commit{pre.HeaderHash}
		p.broadcast(func(tn *sda.TreeNode) {
			tempErr := p.Node.SendTo(tn, com)
			if tempErr != nil {
				dbg.Error(p.Name(), "Error while broadcasting Commit =>", tempErr)
				err = tempErr
			}
		})
		// Dispatch already the message we received earlier !
		go func() {
			for _, msg := range p.tempCommitMsg {
				p.commitChan <- commitChan{nil, *msg}
			}
			p.tempCommitMsg = nil
		}()
		// sends to the channel the already commited messages
		if err != nil {
			dbg.Error("Error while broadcasting Commit msg", err)
		}
	}
}

// handleCommit receives commit messages and signal the end if it received
// enough of it.
func (p *Protocol) handleCommit(com *Commit) {
	if p.state != stateCommit {
		//	dbg.Lvl3(p.Name(), "STORE handle commit packet")
		p.tempCommitMsg = append(p.tempCommitMsg, com)
		return
	}
	// finish after threshold of Commit msgs
	p.commitMsgCount++
	dbg.Lvl4(p.Node.Name(), "----------------\nWe got", p.commitMsgCount,
		"COMMIT msgs and threshold is", p.threshold)
	if p.IsRoot() {
		dbg.Lvl4("Leader got ", p.commitMsgCount)
	}
	if p.commitMsgCount >= p.threshold {
		p.state = stateFinished
		// reset counter
		p.commitMsgCount = 0
		dbg.Lvl3(p.Node.Name(), "Threshold reached: We are done... CONSENSUS")
		if p.IsRoot() && p.onDoneCB != nil {
			dbg.Lvl3(p.Node.Name(), "We are root and threshold reached: return to the simulation.")
			p.onDoneCB()
			p.finish()
		}
		return
	}
}

// finish is called by the root to tell everyone the root is done
func (p *Protocol) finish() {
	p.broadcast(func(tn *sda.TreeNode) {
		p.SendTo(tn, &Finish{"Finish"})
	})
	// notify ourself
	go func() { p.finishChan <- finishChan{nil, Finish{}} }()
}

// sendCb should contain the real sendTo call and the msg to broadcast
// example for sendCb:
// func(tn *sda.TreeNode) { p.Node.SendTo(tn, &registerdMsg )}
func (p *Protocol) broadcast(sendCb func(*sda.TreeNode)) {
	for i, tn := range p.nodeList {
		if i == p.index {
			continue
		}
		go sendCb(tn)
	}
}

// verifyBlock is a simulation of a real block verification algorithm
// FIXME merge with Nicolas' code (public method in byzcoin)
func verifyBlock(block *blockchain.TrBlock, lastBlock, lastKeyBlock string) bool {
	//We measure the average block verification delays is 174ms for an average
	//block of 500kB.
	//To simulate the verification cost of bigger blocks we multiply 174ms
	//times the size/500*1024
	b, _ := json.Marshal(block)
	s := len(b)
	var n time.Duration
	n = time.Duration(s / (500 * 1024))
	time.Sleep(150 * time.Millisecond * n) //verification of 174ms per 500KB simulated
	// verification of the header
	verified := block.Header.Parent == lastBlock && block.Header.ParentKey == lastKeyBlock
	verified = verified && block.Header.MerkleRoot == blockchain.HashRootTransactions(block.TransactionList)
	verified = verified && block.HeaderHash == blockchain.HashHeader(block.Header)

	return verified
}<|MERGE_RESOLUTION|>--- conflicted
+++ resolved
@@ -70,13 +70,8 @@
 	pbft.state = statePrePrepare
 	tree := n.Tree()
 	pbft.Node = n
-<<<<<<< HEAD
-	pbft.nodeList = tree.ListNodes()
+	pbft.nodeList = tree.List()
 	idx := notFound
-=======
-	pbft.nodeList = tree.List()
-	idx := NotFound
->>>>>>> 7cbd2f49
 	for i, tn := range pbft.nodeList {
 		if tn.Id.Equals(n.TreeNode().Id) {
 			idx = i
@@ -121,7 +116,7 @@
 	return p.PrePrepare()
 }
 
-// PrePrepare intializes a full run of the protocol
+// PrePrepare intializes a full run of the protocol.
 func (p *Protocol) PrePrepare() error {
 	// pre-prepare: broadcast the block
 	var err error

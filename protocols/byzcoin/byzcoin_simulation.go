--- conflicted
+++ resolved
@@ -91,17 +91,11 @@
 	dbg.Lvl2("Simulation starting with: Rounds=", e.Rounds)
 	server := NewByzCoinServer(e.Blocksize, e.TimeoutMs, e.Fail)
 
-<<<<<<< HEAD
-	tni := sdaConf.Overlay.NewTreeNodeInstanceFromProtoName(sdaConf.Tree, "Broadcast")
-	proto, _ := manage.NewBroadcastRootProtocol(tni)
-	sdaConf.Overlay.RegisterProtocolInstance(proto)
-=======
-	node, err := sdaConf.Overlay.CreateNewNodeName("Broadcast", sdaConf.Tree)
+	pi, err := sdaConf.Overlay.CreateProtocol(sdaConf.Tree, "Broadcast")
 	if err != nil {
 		return err
 	}
-	proto := node.ProtocolInstance().(*manage.Broadcast)
->>>>>>> 35ccbf82
+	proto, _ := pi.(*manage.Broadcast)
 	// channel to notify we are done
 	broadDone := make(chan bool)
 	proto.RegisterOnDone(func() {

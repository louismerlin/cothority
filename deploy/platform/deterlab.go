--- conflicted
+++ resolved
@@ -401,12 +401,9 @@
 		d.Virt = append(d.Virt, fmt.Sprintf("%s%d", ip, i))
 	}
 
-<<<<<<< HEAD
-=======
 	// only take the machines we need
->>>>>>> 0dbb4384
-	d.Phys = d.Phys[:nmachs+nloggers]
-	d.Virt = d.Virt[:nmachs+nloggers]
+	d.Phys = d.Phys[:nmachs + nloggers]
+	d.Virt = d.Virt[:nmachs + nloggers]
 	d.MasterLogger = d.Phys[0]
 
 	return nil
